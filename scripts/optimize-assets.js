#!/usr/bin/env node
/**
 * Asset Optimization Script
 *
 * This script optimizes game assets for production:
 * 1. Creates sprite sheets from character animation frames
 * 2. Resizes and compresses individual tile images
 * 3. Preserves originals in /public/assets/
 * 4. Outputs optimized assets to /public/assets-optimized/
 * 5. Validates all PNGs are in RGBA format (not 8-bit colormap)
 *
 * IMPORTANT: PixiJS v8 Compatibility
 * ----------------------------------
 * PixiJS v8 CANNOT decode 8-bit colormap (indexed color) PNGs.
 * All PNG outputs must use `palette: false` in Sharp options to ensure
 * RGBA format output. The script includes a final validation step that
 * scans for and fixes any 8-bit colormap PNGs automatically.
 *
 * If you see "InvalidStateError: The source image could not be decoded"
 * in the browser console, it means a PNG is in 8-bit colormap format.
 *
 * Run: npm run optimize-assets
 */

import fs from 'fs';
import path from 'path';
import { fileURLToPath } from 'url';
import { execSync } from 'child_process';
import sharp from 'sharp';
import Spritesmith from 'spritesmith';

const __filename = fileURLToPath(import.meta.url);
const __dirname = path.dirname(__filename);

const PUBLIC_DIR = path.join(__dirname, '../public');
const ASSETS_DIR = path.join(PUBLIC_DIR, 'assets');
const OPTIMIZED_DIR = path.join(PUBLIC_DIR, 'assets-optimized');

// Configuration - Image Showcase Quality
// This game prioritises beautiful artwork, so we use higher resolutions than typical games
const SPRITE_SIZE = 1024; // Resize character sprites to 1024x1024 (highest quality - main character is most important)
const NPC_SIZE = 1024; // Resize NPC sprites to 1024x1024 (match player quality for consistency)
const TILE_SIZE = 256;    // Resize tile images to 256x256 (4x game render size, preserves detail)
const FARMING_PLANT_SIZE = 512; // Larger size for farming plant sprites (crops are key visual elements)
const FLOWER_SIZE = 768; // Larger size for decorative flowers like iris (2x2 multi-tile sprites)
const LARGE_FURNITURE_SIZE = 768; // Larger size for multi-tile furniture like beds, sofas (showcase quality)
const TREE_SIZE = 1024; // Extra large for trees (major visual elements, worth the extra quality)
const SHOP_SIZE = 1024; // Extra large for shop buildings (6x6 tiles with lots of detail)
const WITCH_HUT_SIZE = 1024; // Witch hut at 1024px for best quality (major landmark)
const COMPRESSION_QUALITY = 85; // PNG compression quality
const HIGH_QUALITY = 95; // Higher quality for detailed furniture
const SHOWCASE_QUALITY = 97; // Very high quality for showcase assets (trees, NPCs)
const SHOP_QUALITY = 98; // Very high quality for shop buildings (minimal compression)
const WITCH_HUT_QUALITY = 98; // Very high quality for witch hut (large building, minimal compression)
const ANIMATION_SIZE = 512; // Resize animated GIFs to 512x512 (good balance for effects)
const CUTSCENE_WIDTH = 1920; // Cutscene images: 1920x1080 (16:9 aspect ratio)
const CUTSCENE_HEIGHT = 1080;
const CUTSCENE_QUALITY = 92; // High quality for cutscenes (visible compression artifacts would be distracting)

console.log('🎨 Starting asset optimization...\n');

// Recursively get all files in a directory
function getAllFiles(dir, fileList = []) {
  const files = fs.readdirSync(dir);

  files.forEach(file => {
    const filePath = path.join(dir, file);
    const stat = fs.statSync(filePath);

    if (stat.isDirectory()) {
      getAllFiles(filePath, fileList);
    } else {
      fileList.push(filePath);
    }
  });

  return fileList;
}

// Create optimized directory structure (mirrors source structure)
function createDirectories() {
  const dirs = [
    OPTIMIZED_DIR,
    path.join(OPTIMIZED_DIR, 'character1'),
    path.join(OPTIMIZED_DIR, 'tiles'),
    path.join(OPTIMIZED_DIR, 'farming'),
    path.join(OPTIMIZED_DIR, 'npcs'),
    path.join(OPTIMIZED_DIR, 'animations'),
    path.join(OPTIMIZED_DIR, 'cutscenes'),
    path.join(OPTIMIZED_DIR, 'witchhut'),
    path.join(OPTIMIZED_DIR, 'cooking'),
    path.join(OPTIMIZED_DIR, 'cauldron')
  ];

  dirs.forEach(dir => {
    if (!fs.existsSync(dir)) {
      fs.mkdirSync(dir, { recursive: true });
    }
  });
}

// Generate sprite sheet for character animations
async function generateCharacterSpriteSheets() {
  console.log('📦 Generating character sprite sheets...');

  const baseDir = path.join(ASSETS_DIR, 'character1/base');
  if (!fs.existsSync(baseDir)) {
    console.log('⚠️  No character base sprites found, skipping...');
    return;
  }

  const directions = ['down', 'up', 'left', 'right'];

  for (const direction of directions) {
    const frames = [];

    // Collect all frames for this direction (0-3)
    for (let i = 0; i <= 3; i++) {
      const framePath = path.join(baseDir, `${direction}_${i}.png`);
      if (fs.existsSync(framePath)) {
        frames.push(framePath);
      }
    }

    if (frames.length === 0) {
      console.log(`  ⚠️  No frames found for ${direction}`);
      continue;
    }

    // First, resize all frames to target size
    const resizedFrames = [];
    const tempDir = path.join(OPTIMIZED_DIR, 'temp');
    if (!fs.existsSync(tempDir)) {
      fs.mkdirSync(tempDir, { recursive: true });
    }

    for (let i = 0; i < frames.length; i++) {
      const tempPath = path.join(tempDir, `${direction}_${i}.png`);
      await sharp(frames[i])
        .resize(SPRITE_SIZE, SPRITE_SIZE, {
          fit: 'contain',
          background: { r: 0, g: 0, b: 0, alpha: 0 }
        })
        .png({ palette: false, quality: SHOWCASE_QUALITY, compressionLevel: 4 }) // Showcase quality for main character
        .toFile(tempPath);
      resizedFrames.push(tempPath);
    }

    // Generate sprite sheet from resized frames
    await new Promise((resolve, reject) => {
      Spritesmith.run({ src: resizedFrames }, async (err, result) => {
        if (err) {
          reject(err);
          return;
        }

        const outputPath = path.join(OPTIMIZED_DIR, 'character1', `${direction}.png`);
        const metadataPath = path.join(OPTIMIZED_DIR, 'character1', `${direction}.json`);

        // Save sprite sheet
        await sharp(result.image)
          .png({ palette: false, quality: SHOWCASE_QUALITY, compressionLevel: 4 }) // Showcase quality for main character
          .toFile(outputPath);

        // Save metadata (frame positions)
        const metadata = {
          frames: {},
          meta: {
            size: { w: result.properties.width, h: result.properties.height },
            frameSize: { w: SPRITE_SIZE, h: SPRITE_SIZE }
          }
        };

        Object.keys(result.coordinates).forEach((framePath, index) => {
          const coords = result.coordinates[framePath];
          metadata.frames[index] = {
            x: coords.x,
            y: coords.y,
            w: coords.width,
            h: coords.height
          };
        });

        fs.writeFileSync(metadataPath, JSON.stringify(metadata, null, 2));

        const originalSizes = frames.map(f => fs.statSync(f).size);
        const totalOriginal = originalSizes.reduce((a, b) => a + b, 0);
        const optimizedSize = fs.statSync(outputPath).size;
        const savings = ((1 - optimizedSize / totalOriginal) * 100).toFixed(1);

        console.log(`  ✅ ${direction}: ${frames.length} frames → ${(optimizedSize / 1024).toFixed(1)}KB (saved ${savings}%)`);

        resolve();
      });
    });

    // Clean up temp files
    resizedFrames.forEach(f => fs.unlinkSync(f));
  }

  // Clean up temp directory
  const tempDir = path.join(OPTIMIZED_DIR, 'temp');
  if (fs.existsSync(tempDir)) {
    fs.rmdirSync(tempDir);
  }

  console.log('');
}

// Optimize individual tile images
async function optimizeTiles() {
  console.log('🎨 Optimizing tile images...');

  const tilesDir = path.join(ASSETS_DIR, 'tiles');
  if (!fs.existsSync(tilesDir)) {
    console.log('⚠️  No tile images found, skipping...');
    return;
  }

  const allFiles = getAllFiles(tilesDir);
  let optimized = 0;

  for (const inputPath of allFiles) {
    const file = path.basename(inputPath);
    if (!file.match(/\.(png|jpeg|jpg)$/i)) continue;

    // Calculate relative path to preserve directory structure
    const relativePath = path.relative(tilesDir, inputPath);
    const outputPath = path.join(OPTIMIZED_DIR, 'tiles', relativePath.replace(/\.jpeg$/i, '.png'));

    // Ensure output subdirectory exists
    const outputDir = path.dirname(outputPath);
    if (!fs.existsSync(outputDir)) {
      fs.mkdirSync(outputDir, { recursive: true });
    }

    const originalSize = fs.statSync(inputPath).size;

    // Special handling for witch hut - 20x20 tiles (1280x1280px)
    if (file.includes('witch_hut') || inputPath.includes('witchhut')) {
      await sharp(inputPath)
        .resize(WITCH_HUT_SIZE, WITCH_HUT_SIZE, {
          fit: 'contain',
          background: { r: 0, g: 0, b: 0, alpha: 0 }
        })
        .png({ palette: false, quality: WITCH_HUT_QUALITY, compressionLevel: 3 }) // Very high quality, minimal compression
        .toFile(outputPath);
    }
    // Special handling for large multi-tile sprites (shop, mine entrance, garden shed) - extra large size with very high quality (minimal compression)
    else if (file.includes('shop') || file.includes('mine_entrance') || file.includes('garden_shed')) {
      await sharp(inputPath)
        .resize(SHOP_SIZE, SHOP_SIZE, {
          fit: 'contain',
          background: { r: 0, g: 0, b: 0, alpha: 0 }
        })
        .png({ palette: false, quality: SHOP_QUALITY, compressionLevel: 3 }) // Very high quality, minimal compression
        .toFile(outputPath);
    }
    // Special handling for trees - highest resolution as they're major visual elements
    else if (file.includes('tree_') || file.includes('_tree') || file.includes('oak_') || file.includes('spruce_') || file.includes('willow_') || file.includes('fairy_oak') || file.includes('giant_mushroom')) {
      await sharp(inputPath)
        .resize(TREE_SIZE, TREE_SIZE, {
          fit: 'contain',
          background: { r: 0, g: 0, b: 0, alpha: 0 }
        })
<<<<<<< HEAD
        .png({ palette: false, quality: SHOWCASE_QUALITY, compressionLevel: 4 }) // Showcase quality for trees
=======
        .png({ quality: SHOWCASE_QUALITY, compressionLevel: 4 }) // Showcase quality for trees and giant mushrooms
>>>>>>> 9315f084
        .toFile(outputPath);
    }
    // Special handling for decorative flowers (iris, ferns, etc.) - multi-tile sprites need higher resolution
    else if (file.includes('iris') || inputPath.includes('wild_iris') || file.includes('fern')) {
      await sharp(inputPath)
        .resize(FLOWER_SIZE, FLOWER_SIZE, {
          fit: 'contain',
          background: { r: 0, g: 0, b: 0, alpha: 0 }
        })
        .png({ palette: false, quality: SHOWCASE_QUALITY, compressionLevel: 4 }) // Showcase quality for beautiful flowers
        .toFile(outputPath);
    }
    // Special handling for tuft grass - decorative ground cover with fine detail
    else if (file.includes('tuft') || inputPath.includes('tuft')) {
      await sharp(inputPath)
        .resize(FARMING_PLANT_SIZE, FARMING_PLANT_SIZE, {
          fit: 'contain',
          background: { r: 0, g: 0, b: 0, alpha: 0 }
        })
        .png({ quality: SHOWCASE_QUALITY, compressionLevel: 4 }) // Showcase quality to preserve grass blade detail
        .toFile(outputPath);
    }
    // Special handling for brambles - 2x2 multi-tile sprites at medium quality (512x512)
    else if (file.includes('brambles') || inputPath.includes('brambles')) {
      await sharp(inputPath)
        .resize(512, 512, {
          fit: 'contain',
          background: { r: 0, g: 0, b: 0, alpha: 0 }
        })
        .png({ palette: false, quality: HIGH_QUALITY, compressionLevel: 6 }) // Higher quality for detailed thorns
        .toFile(outputPath);
    }
    // Special handling for large furniture (beds, sofas, rugs, tables, stoves, chimneys, cottages, etc.) - keep higher resolution and quality
    else if (file.includes('bed') || file.includes('sofa') || file.includes('rug') || file.includes('cottage') || file.includes('table') || file.includes('stove') || file.includes('chimney')) {
      await sharp(inputPath)
        .resize(LARGE_FURNITURE_SIZE, LARGE_FURNITURE_SIZE, {
          fit: 'contain',
          background: { r: 0, g: 0, b: 0, alpha: 0 }
        })
        .png({ palette: false, quality: HIGH_QUALITY, compressionLevel: 6 }) // Higher quality, less compression
        .toFile(outputPath);
    }
    // Special handling for brick textures - crop center instead of scaling down
    // Note: Wooden walls should NOT be cropped (they need to show all boards)
    else if (file.includes('brick') && !file.includes('wall')) {
      const metadata = await sharp(inputPath).metadata();
      const cropSize = Math.min(metadata.width, metadata.height) / 5; // Take center 1/5th for medium-sized bricks

      await sharp(inputPath)
        .extract({
          left: Math.floor((metadata.width - cropSize) / 2),
          top: Math.floor((metadata.height - cropSize) / 2),
          width: Math.floor(cropSize),
          height: Math.floor(cropSize)
        })
        .resize(TILE_SIZE, TILE_SIZE, {
          fit: 'cover',
          position: 'centre'
        })
        .png({ palette: false, quality: COMPRESSION_QUALITY, compressionLevel: 9 })
        .toFile(outputPath);
    }
    // Wooden wall tiles - scale normally to preserve all boards
    else if (file.includes('wall')) {
      await sharp(inputPath)
        .resize(TILE_SIZE, TILE_SIZE, {
          fit: 'contain',
          background: { r: 0, g: 0, b: 0, alpha: 0 }
        })
        .png({ palette: false, quality: COMPRESSION_QUALITY, compressionLevel: 9 })
        .toFile(outputPath);
    } else {
      // Regular tiles - scale to fit
      await sharp(inputPath)
        .resize(TILE_SIZE, TILE_SIZE, {
          fit: 'contain',
          background: { r: 0, g: 0, b: 0, alpha: 0 }
        })
        .png({ palette: false, quality: COMPRESSION_QUALITY, compressionLevel: 9 })
        .toFile(outputPath);
    }

    const optimizedSize = fs.statSync(outputPath).size;
    const savings = ((1 - optimizedSize / originalSize) * 100).toFixed(1);

    // Show relative path for files in subdirectories
    const displayPath = relativePath.includes(path.sep) ? relativePath : file;
    console.log(`  ✅ ${displayPath}: ${(originalSize / 1024).toFixed(1)}KB → ${(optimizedSize / 1024).toFixed(1)}KB (saved ${savings}%)`);
    optimized++;
  }

  console.log(`\n  Optimized ${optimized} tile images\n`);
}

// Optimize farming sprites
async function optimizeFarming() {
  console.log('🌾 Optimizing farming sprites...');

  const farmingDir = path.join(ASSETS_DIR, 'farming');
  if (!fs.existsSync(farmingDir)) {
    console.log('⚠️  No farming sprites found, skipping...');
    return;
  }

  const allFiles = getAllFiles(farmingDir);
  let optimized = 0;

  for (const inputPath of allFiles) {
    const file = path.basename(inputPath);
    if (!file.match(/\.(png|jpeg|jpg)$/i)) continue;

    // Calculate relative path to preserve directory structure
    const relativePath = path.relative(farmingDir, inputPath);
    const outputPath = path.join(OPTIMIZED_DIR, 'farming', relativePath.replace(/\.jpeg$/i, '.png'));

    // Ensure output subdirectory exists
    const outputDir = path.dirname(outputPath);
    if (!fs.existsSync(outputDir)) {
      fs.mkdirSync(outputDir, { recursive: true });
    }

    const originalSize = fs.statSync(inputPath).size;

    // Plant sprites (seedling, pea, wilted) - use larger size for visibility (showcase quality)
    // Soil sprites (fallow, tilled) - use regular tile size
    const isPlantSprite = file.includes('seedling') || file.includes('plant_') || file.includes('wilted');
    const targetSize = isPlantSprite ? FARMING_PLANT_SIZE : TILE_SIZE;
    const targetQuality = isPlantSprite ? HIGH_QUALITY : COMPRESSION_QUALITY;
    const targetCompression = isPlantSprite ? 6 : 9;

    await sharp(inputPath)
      .resize(targetSize, targetSize, {
        fit: 'contain',
        background: { r: 0, g: 0, b: 0, alpha: 0 }
      })
      .png({ palette: false, quality: targetQuality, compressionLevel: targetCompression })
      .toFile(outputPath);

    const optimizedSize = fs.statSync(outputPath).size;
    const savings = ((1 - optimizedSize / originalSize) * 100).toFixed(1);

    // Show relative path for files in subdirectories
    const displayPath = relativePath.includes(path.sep) ? relativePath : file;
    console.log(`  ✅ ${displayPath}: ${(originalSize / 1024).toFixed(1)}KB → ${(optimizedSize / 1024).toFixed(1)}KB (saved ${savings}%)`);
    optimized++;
  }

  console.log(`\n  Optimized ${optimized} farming sprites\n`);
}

// Optimize NPC sprites
async function optimizeNPCs() {
  console.log('👥 Optimizing NPC sprites...');

  const npcsDir = path.join(ASSETS_DIR, 'npcs');
  if (!fs.existsSync(npcsDir)) {
    console.log('⚠️  No NPC sprites found, skipping...');
    return;
  }

  const allFiles = getAllFiles(npcsDir);
  let optimized = 0;

  for (const inputPath of allFiles) {
    const file = path.basename(inputPath);
    if (!file.match(/\.(png|svg)$/i)) continue;

    // Calculate relative path to preserve directory structure
    const relativePath = path.relative(npcsDir, inputPath);
    const outputPath = path.join(OPTIMIZED_DIR, 'npcs', relativePath);

    // Ensure output subdirectory exists
    const outputDir = path.dirname(outputPath);
    if (!fs.existsSync(outputDir)) {
      fs.mkdirSync(outputDir, { recursive: true });
    }

    // SVGs - just copy (they're already small)
    if (file.endsWith('.svg')) {
      fs.copyFileSync(inputPath, outputPath);
      continue;
    }

    // PNGs - resize and compress at higher resolution for dialogue portraits (key showcase assets)
    const originalSize = fs.statSync(inputPath).size;

    await sharp(inputPath)
      .resize(NPC_SIZE, NPC_SIZE, {
        fit: 'contain',
        background: { r: 0, g: 0, b: 0, alpha: 0 }
      })
      .png({ palette: false, quality: SHOWCASE_QUALITY, compressionLevel: 4 }) // Showcase quality for NPCs
      .toFile(outputPath);

    const optimizedSize = fs.statSync(outputPath).size;
    const savings = ((1 - optimizedSize / originalSize) * 100).toFixed(1);

    // Show relative path for files in subdirectories
    const displayPath = relativePath.includes(path.sep) ? relativePath : file;
    console.log(`  ✅ ${displayPath}: ${(originalSize / 1024).toFixed(1)}KB → ${(optimizedSize / 1024).toFixed(1)}KB (saved ${savings}%)`);
    optimized++;
  }

  console.log(`\n  Optimized ${optimized} NPC sprites\n`);
}

// Check if gifsicle is installed
function hasGifsicle() {
  try {
    execSync('which gifsicle', { stdio: 'ignore' });
    return true;
  } catch {
    return false;
  }
}

// Optimize animated GIFs
async function optimizeAnimations() {
  console.log('🎬 Optimizing animated GIFs...');

  const animationsDir = path.join(ASSETS_DIR, 'animations');
  if (!fs.existsSync(animationsDir)) {
    console.log('⚠️  No animations found, skipping...');
    return;
  }

  const allFiles = getAllFiles(animationsDir);
  let optimized = 0;
  const hasGifsicleInstalled = hasGifsicle();

  if (!hasGifsicleInstalled) {
    console.log('⚠️  gifsicle not found - GIFs will be copied without optimization');
    console.log('   Install with: brew install gifsicle (macOS) or apt-get install gifsicle (Linux)\n');
  }

  for (const inputPath of allFiles) {
    const file = path.basename(inputPath);
    if (!file.match(/\.gif$/i)) continue;

    // Calculate relative path to preserve directory structure
    const relativePath = path.relative(animationsDir, inputPath);
    const outputPath = path.join(OPTIMIZED_DIR, 'animations', relativePath);

    // Ensure output subdirectory exists
    const outputDir = path.dirname(outputPath);
    if (!fs.existsSync(outputDir)) {
      fs.mkdirSync(outputDir, { recursive: true });
    }

    const originalSize = fs.statSync(inputPath).size;

    if (hasGifsicleInstalled) {
      try {
        // Optimize GIF with gifsicle: resize and optimize
        execSync(
          `gifsicle --resize ${ANIMATION_SIZE}x${ANIMATION_SIZE} --optimize=3 --colors 256 "${inputPath}" -o "${outputPath}"`,
          { stdio: 'pipe' }
        );

        const optimizedSize = fs.statSync(outputPath).size;
        const savings = ((1 - optimizedSize / originalSize) * 100).toFixed(1);

        // Show relative path for files in subdirectories
        const displayPath = relativePath.includes(path.sep) ? relativePath : file;
        console.log(`  ✅ ${displayPath}: ${(originalSize / 1024).toFixed(1)}KB → ${(optimizedSize / 1024).toFixed(1)}KB (saved ${savings}%)`);
      } catch (error) {
        const displayPath = relativePath.includes(path.sep) ? relativePath : file;
        console.log(`  ⚠️  ${displayPath}: optimization failed, copying original`);
        fs.copyFileSync(inputPath, outputPath);
      }
    } else {
      // Just copy if gifsicle not available
      fs.copyFileSync(inputPath, outputPath);
      const displayPath = relativePath.includes(path.sep) ? relativePath : file;
      console.log(`  ℹ️  ${displayPath}: ${(originalSize / 1024).toFixed(1)}KB (copied without optimization)`);
    }

    optimized++;
  }

  console.log(`\n  Processed ${optimized} animation file(s)\n`);
}

// Optimize cutscene images
async function optimizeCutscenes() {
  console.log('🎬 Optimizing cutscene images...');

  const cutscenesDir = path.join(ASSETS_DIR, 'cutscenes');
  if (!fs.existsSync(cutscenesDir)) {
    console.log('⚠️  No cutscene images found, skipping...');
    return;
  }

  const allFiles = getAllFiles(cutscenesDir);
  let optimized = 0;

  for (const inputPath of allFiles) {
    const file = path.basename(inputPath);
    if (!file.match(/\.(png|jpeg|jpg)$/i)) continue;

    // Calculate relative path to preserve directory structure
    const relativePath = path.relative(cutscenesDir, inputPath);
    const outputPath = path.join(OPTIMIZED_DIR, 'cutscenes', relativePath.replace(/\.jpeg$/i, '.png'));

    // Ensure output subdirectory exists
    const outputDir = path.dirname(outputPath);
    if (!fs.existsSync(outputDir)) {
      fs.mkdirSync(outputDir, { recursive: true });
    }

    const originalSize = fs.statSync(inputPath).size;

    // Get image metadata to check dimensions
    const metadata = await sharp(inputPath).metadata();

    // If image is already larger than 1920x1080, keep it larger for panning/zooming
    // Otherwise resize to 1920x1080 minimum
    const shouldUpscale = metadata.width < CUTSCENE_WIDTH || metadata.height < CUTSCENE_HEIGHT;
    const targetWidth = shouldUpscale ? CUTSCENE_WIDTH : metadata.width;
    const targetHeight = shouldUpscale ? CUTSCENE_HEIGHT : metadata.height;

    // Resize with high quality (or keep original size if larger)
    await sharp(inputPath)
      .resize(targetWidth, targetHeight, {
        fit: shouldUpscale ? 'cover' : 'inside', // Cover if upscaling, inside if preserving larger size
        position: 'centre',
        withoutEnlargement: !shouldUpscale // Don't enlarge if already large enough
      })
      .png({ palette: false, quality: CUTSCENE_QUALITY, compressionLevel: 6 }) // High quality, moderate compression
      .toFile(outputPath);

    const optimizedSize = fs.statSync(outputPath).size;
    const savings = ((1 - optimizedSize / originalSize) * 100).toFixed(1);

    // Show relative path for files in subdirectories
    const displayPath = relativePath.includes(path.sep) ? relativePath : file;
    console.log(`  ✅ ${displayPath}: ${(originalSize / 1024).toFixed(1)}KB → ${(optimizedSize / 1024).toFixed(1)}KB (saved ${savings}%)`);
    optimized++;
  }

  console.log(`\n  Optimized ${optimized} cutscene image(s)\n`);
}

// Optimize witch hut assets
async function optimizeWitchHut() {
  console.log('🏚️  Optimizing witch hut assets...');

  const witchHutDir = path.join(ASSETS_DIR, 'witchhut');
  if (!fs.existsSync(witchHutDir)) {
    console.log('⚠️  No witch hut assets found, skipping...');
    return;
  }

  const allFiles = getAllFiles(witchHutDir);
  let optimized = 0;

  for (const inputPath of allFiles) {
    const file = path.basename(inputPath);
    if (!file.match(/\.(png|jpeg|jpg)$/i)) continue;

    // Calculate relative path to preserve directory structure
    const relativePath = path.relative(witchHutDir, inputPath);
    const outputPath = path.join(OPTIMIZED_DIR, 'witchhut', relativePath.replace(/\.jpeg$/i, '.png'));

    // Ensure output subdirectory exists
    const outputDir = path.dirname(outputPath);
    if (!fs.existsSync(outputDir)) {
      fs.mkdirSync(outputDir, { recursive: true });
    }

    const originalSize = fs.statSync(inputPath).size;

    // Witch hut - 20x20 tiles (1280x1280px) with very high quality
    await sharp(inputPath)
      .resize(WITCH_HUT_SIZE, WITCH_HUT_SIZE, {
        fit: 'contain',
        background: { r: 0, g: 0, b: 0, alpha: 0 }
      })
      .png({ palette: false, quality: WITCH_HUT_QUALITY, compressionLevel: 3 }) // Very high quality, minimal compression
      .toFile(outputPath);

    const optimizedSize = fs.statSync(outputPath).size;
    const savings = ((1 - optimizedSize / originalSize) * 100).toFixed(1);

    // Show relative path for files in subdirectories
    const displayPath = relativePath.includes(path.sep) ? relativePath : file;
    console.log(`  ✅ ${displayPath}: ${(originalSize / 1024).toFixed(1)}KB → ${(optimizedSize / 1024).toFixed(1)}KB (saved ${savings}%)`);
    optimized++;
  }

  console.log(`\n  Optimized ${optimized} witch hut asset(s)\n`);
}

// Optimize cooking/food sprites
const COOKING_SIZE = 256; // Food images at 256x256 for inventory icons
async function optimizeCooking() {
  console.log('🍳 Optimizing cooking sprites...');

  const cookingDir = path.join(ASSETS_DIR, 'cooking');
  if (!fs.existsSync(cookingDir)) {
    console.log('⚠️  No cooking sprites found, skipping...');
    return;
  }

  const allFiles = getAllFiles(cookingDir);
  let optimized = 0;

  for (const inputPath of allFiles) {
    const file = path.basename(inputPath);
    if (!file.match(/\.(png|jpeg|jpg)$/i)) continue;

    // Calculate relative path to preserve directory structure
    const relativePath = path.relative(cookingDir, inputPath);
    const outputPath = path.join(OPTIMIZED_DIR, 'cooking', relativePath.replace(/\.jpeg$/i, '.png'));

    // Ensure output subdirectory exists
    const outputDir = path.dirname(outputPath);
    if (!fs.existsSync(outputDir)) {
      fs.mkdirSync(outputDir, { recursive: true });
    }

    const originalSize = fs.statSync(inputPath).size;

    await sharp(inputPath)
      .resize(COOKING_SIZE, COOKING_SIZE, {
        fit: 'contain',
        background: { r: 0, g: 0, b: 0, alpha: 0 }
      })
      .png({ palette: false, quality: HIGH_QUALITY, compressionLevel: 6 })
      .toFile(outputPath);

    const optimizedSize = fs.statSync(outputPath).size;
    const savings = ((1 - optimizedSize / originalSize) * 100).toFixed(1);

    console.log(`  ✅ ${file}: ${(originalSize / 1024).toFixed(1)}KB → ${(optimizedSize / 1024).toFixed(1)}KB (saved ${savings}%)`);
    optimized++;
  }

  console.log(`\n  Optimized ${optimized} cooking sprite(s)\n`);
}

// Optimize cauldron animation frames
async function optimizeCauldron() {
  console.log('🧙 Optimizing cauldron animation frames...');

  const cauldronDir = path.join(ASSETS_DIR, 'cauldron');
  if (!fs.existsSync(cauldronDir)) {
    console.log('⚠️  No cauldron assets found, skipping...');
    return;
  }

  const allFiles = getAllFiles(cauldronDir);
  let optimized = 0;

  for (const inputPath of allFiles) {
    const file = path.basename(inputPath);
    if (!file.match(/\.(png|jpeg|jpg)$/i)) continue;

    // Calculate relative path to preserve directory structure
    const relativePath = path.relative(cauldronDir, inputPath);
    const outputPath = path.join(OPTIMIZED_DIR, 'cauldron', relativePath.replace(/\.jpeg$/i, '.png'));

    // Ensure output subdirectory exists
    const outputDir = path.dirname(outputPath);
    if (!fs.existsSync(outputDir)) {
      fs.mkdirSync(outputDir, { recursive: true });
    }

    const originalSize = fs.statSync(inputPath).size;

    // Resize to 256x256 for tile-size animation frames
    // IMPORTANT: palette: false forces RGBA output (PixiJS v8 can't decode 8-bit colormap PNGs)
    await sharp(inputPath)
      .resize(256, 256, {
        fit: 'contain',
        background: { r: 0, g: 0, b: 0, alpha: 0 }
      })
      .png({ palette: false, quality: HIGH_QUALITY, compressionLevel: 9 })
      .toFile(outputPath);

    const optimizedSize = fs.statSync(outputPath).size;
    const savings = ((1 - optimizedSize / originalSize) * 100).toFixed(1);

    console.log(`  ✅ ${file}: ${(originalSize / 1024).toFixed(1)}KB → ${(optimizedSize / 1024).toFixed(1)}KB (saved ${savings}%)`);
    optimized++;
  }

  console.log(`\n  Optimized ${optimized} cauldron frame(s)\n`);
}

/**
 * Validate and fix any 8-bit colormap PNGs
 * PixiJS v8 cannot decode 8-bit colormap PNGs - they must be RGBA format
 * This function scans all optimized PNGs and converts any that are in colormap format
 */
async function validateAndFixColormapPNGs() {
  console.log('🔍 Validating PNG formats (checking for 8-bit colormap issues)...');

  // execSync is already imported at the top of the file

  // Find all 8-bit colormap PNGs using the file command
  let colormapFiles = [];
  try {
    const result = execSync(
      `find "${OPTIMIZED_DIR}" -name "*.png" -exec sh -c 'file "$1" | grep -q "8-bit colormap" && echo "$1"' _ {} \\;`,
      { encoding: 'utf8', maxBuffer: 10 * 1024 * 1024 }
    ).trim();
    colormapFiles = result.split('\n').filter(f => f.length > 0);
  } catch (err) {
    // find returns non-zero if no matches, which is fine
    colormapFiles = [];
  }

  if (colormapFiles.length === 0) {
    console.log('  ✅ All PNGs are in RGBA format (PixiJS compatible)');
    return;
  }

  console.log(`  ⚠️  Found ${colormapFiles.length} 8-bit colormap PNG(s) - converting to RGBA...`);

  let fixed = 0;
  let failed = 0;

  for (const file of colormapFiles) {
    try {
      const tempFile = file + '.tmp';
      await sharp(file)
        .png({ palette: false, compressionLevel: 9 })
        .toFile(tempFile);
      fs.renameSync(tempFile, file);
      fixed++;
      console.log(`  ✅ Fixed: ${path.basename(file)}`);
    } catch (err) {
      failed++;
      console.error(`  ❌ Failed to fix: ${path.basename(file)} - ${err.message}`);
    }
  }

  console.log(`  📊 Validation complete: ${fixed} fixed, ${failed} failed`);

  if (failed > 0) {
    console.warn('  ⚠️  Some files could not be converted. Check the errors above.');
  }
}

// Main execution
async function main() {
  try {
    createDirectories();
    await generateCharacterSpriteSheets();
    await optimizeTiles();
    await optimizeFarming();
    await optimizeNPCs();
    await optimizeAnimations();
    await optimizeCutscenes();
    await optimizeWitchHut();
    await optimizeCooking();
    await optimizeCauldron();

    // Final validation - check and fix any 8-bit colormap PNGs
    await validateAndFixColormapPNGs();

    console.log('✨ Asset optimization complete!');
    console.log(`📁 Optimized assets saved to: ${OPTIMIZED_DIR}`);
  } catch (error) {
    console.error('❌ Error during optimization:', error);
    process.exit(1);
  }
}

main();<|MERGE_RESOLUTION|>--- conflicted
+++ resolved
@@ -8,6 +8,19 @@
  * 3. Preserves originals in /public/assets/
  * 4. Outputs optimized assets to /public/assets-optimized/
  * 5. Validates all PNGs are in RGBA format (not 8-bit colormap)
+ * 6. Normalizes all output filenames to lowercase
+ *
+ * IMPORTANT: Cross-Platform Compatibility (Windows/macOS)
+ * -------------------------------------------------------
+ * Windows filesystems are case-insensitive, which can create files with
+ * mixed casing (e.g., "Spruce_tree.PNG" instead of "spruce_tree.png").
+ * These files work locally but break when:
+ * - Deployed to case-sensitive servers (Linux, most web hosts)
+ * - Referenced with lowercase paths in code (assets.ts)
+ * - Fetched by Vite's dev server (case-sensitive URL matching)
+ *
+ * This script normalizes ALL output filenames to lowercase using the
+ * normalizePathCase() function to ensure consistency across platforms.
  *
  * IMPORTANT: PixiJS v8 Compatibility
  * ----------------------------------
@@ -59,6 +72,21 @@
 
 console.log('🎨 Starting asset optimization...\n');
 
+/**
+ * Normalize a file path to lowercase for cross-platform compatibility.
+ * Windows filesystems are case-insensitive, which can create files with
+ * mixed casing (e.g., "Spruce_tree.PNG") that break on case-sensitive
+ * servers or when referenced with lowercase in code.
+ *
+ * This function ensures all output filenames are lowercase.
+ */
+function normalizePathCase(filePath) {
+  const dir = path.dirname(filePath);
+  const ext = path.extname(filePath).toLowerCase(); // .PNG → .png
+  const base = path.basename(filePath, path.extname(filePath)).toLowerCase();
+  return path.join(dir, base + ext);
+}
+
 // Recursively get all files in a directory
 function getAllFiles(dir, fileList = []) {
   const files = fs.readdirSync(dir);
@@ -225,8 +253,9 @@
     if (!file.match(/\.(png|jpeg|jpg)$/i)) continue;
 
     // Calculate relative path to preserve directory structure
+    // Normalize to lowercase for cross-platform compatibility (Windows creates mixed-case files)
     const relativePath = path.relative(tilesDir, inputPath);
-    const outputPath = path.join(OPTIMIZED_DIR, 'tiles', relativePath.replace(/\.jpeg$/i, '.png'));
+    const outputPath = normalizePathCase(path.join(OPTIMIZED_DIR, 'tiles', relativePath.replace(/\.jpeg$/i, '.png')));
 
     // Ensure output subdirectory exists
     const outputDir = path.dirname(outputPath);
@@ -263,11 +292,7 @@
           fit: 'contain',
           background: { r: 0, g: 0, b: 0, alpha: 0 }
         })
-<<<<<<< HEAD
         .png({ palette: false, quality: SHOWCASE_QUALITY, compressionLevel: 4 }) // Showcase quality for trees
-=======
-        .png({ quality: SHOWCASE_QUALITY, compressionLevel: 4 }) // Showcase quality for trees and giant mushrooms
->>>>>>> 9315f084
         .toFile(outputPath);
     }
     // Special handling for decorative flowers (iris, ferns, etc.) - multi-tile sprites need higher resolution
@@ -380,8 +405,9 @@
     if (!file.match(/\.(png|jpeg|jpg)$/i)) continue;
 
     // Calculate relative path to preserve directory structure
+    // Normalize to lowercase for cross-platform compatibility (Windows creates mixed-case files)
     const relativePath = path.relative(farmingDir, inputPath);
-    const outputPath = path.join(OPTIMIZED_DIR, 'farming', relativePath.replace(/\.jpeg$/i, '.png'));
+    const outputPath = normalizePathCase(path.join(OPTIMIZED_DIR, 'farming', relativePath.replace(/\.jpeg$/i, '.png')));
 
     // Ensure output subdirectory exists
     const outputDir = path.dirname(outputPath);
@@ -436,8 +462,9 @@
     if (!file.match(/\.(png|svg)$/i)) continue;
 
     // Calculate relative path to preserve directory structure
+    // Normalize to lowercase for cross-platform compatibility (Windows creates mixed-case files)
     const relativePath = path.relative(npcsDir, inputPath);
-    const outputPath = path.join(OPTIMIZED_DIR, 'npcs', relativePath);
+    const outputPath = normalizePathCase(path.join(OPTIMIZED_DIR, 'npcs', relativePath));
 
     // Ensure output subdirectory exists
     const outputDir = path.dirname(outputPath);
@@ -508,8 +535,9 @@
     if (!file.match(/\.gif$/i)) continue;
 
     // Calculate relative path to preserve directory structure
+    // Normalize to lowercase for cross-platform compatibility (Windows creates mixed-case files)
     const relativePath = path.relative(animationsDir, inputPath);
-    const outputPath = path.join(OPTIMIZED_DIR, 'animations', relativePath);
+    const outputPath = normalizePathCase(path.join(OPTIMIZED_DIR, 'animations', relativePath));
 
     // Ensure output subdirectory exists
     const outputDir = path.dirname(outputPath);
@@ -569,8 +597,9 @@
     if (!file.match(/\.(png|jpeg|jpg)$/i)) continue;
 
     // Calculate relative path to preserve directory structure
+    // Normalize to lowercase for cross-platform compatibility (Windows creates mixed-case files)
     const relativePath = path.relative(cutscenesDir, inputPath);
-    const outputPath = path.join(OPTIMIZED_DIR, 'cutscenes', relativePath.replace(/\.jpeg$/i, '.png'));
+    const outputPath = normalizePathCase(path.join(OPTIMIZED_DIR, 'cutscenes', relativePath.replace(/\.jpeg$/i, '.png')));
 
     // Ensure output subdirectory exists
     const outputDir = path.dirname(outputPath);
@@ -629,8 +658,9 @@
     if (!file.match(/\.(png|jpeg|jpg)$/i)) continue;
 
     // Calculate relative path to preserve directory structure
+    // Normalize to lowercase for cross-platform compatibility (Windows creates mixed-case files)
     const relativePath = path.relative(witchHutDir, inputPath);
-    const outputPath = path.join(OPTIMIZED_DIR, 'witchhut', relativePath.replace(/\.jpeg$/i, '.png'));
+    const outputPath = normalizePathCase(path.join(OPTIMIZED_DIR, 'witchhut', relativePath.replace(/\.jpeg$/i, '.png')));
 
     // Ensure output subdirectory exists
     const outputDir = path.dirname(outputPath);
@@ -680,8 +710,9 @@
     if (!file.match(/\.(png|jpeg|jpg)$/i)) continue;
 
     // Calculate relative path to preserve directory structure
+    // Normalize to lowercase for cross-platform compatibility (Windows creates mixed-case files)
     const relativePath = path.relative(cookingDir, inputPath);
-    const outputPath = path.join(OPTIMIZED_DIR, 'cooking', relativePath.replace(/\.jpeg$/i, '.png'));
+    const outputPath = normalizePathCase(path.join(OPTIMIZED_DIR, 'cooking', relativePath.replace(/\.jpeg$/i, '.png')));
 
     // Ensure output subdirectory exists
     const outputDir = path.dirname(outputPath);
@@ -727,8 +758,9 @@
     if (!file.match(/\.(png|jpeg|jpg)$/i)) continue;
 
     // Calculate relative path to preserve directory structure
+    // Normalize to lowercase for cross-platform compatibility (Windows creates mixed-case files)
     const relativePath = path.relative(cauldronDir, inputPath);
-    const outputPath = path.join(OPTIMIZED_DIR, 'cauldron', relativePath.replace(/\.jpeg$/i, '.png'));
+    const outputPath = normalizePathCase(path.join(OPTIMIZED_DIR, 'cauldron', relativePath.replace(/\.jpeg$/i, '.png')));
 
     // Ensure output subdirectory exists
     const outputDir = path.dirname(outputPath);
